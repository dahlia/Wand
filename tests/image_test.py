--- conflicted
+++ resolved
@@ -679,7 +679,6 @@
             img.crop(bottom=1, height=2)
 
 
-<<<<<<< HEAD
 def test_crop_gravity(fx_asset):
     with Image(filename=str(fx_asset.join('croptest.png'))) as img:
         width = int(img.width / 3)
@@ -703,7 +702,8 @@
             img.crop(gravity='center')
         with raises(ValueError):
             img.crop(width=1, height=1, gravity='nowhere')
-=======
+
+
 @mark.slow
 def test_distort(fx_asset):
     """Distort image."""
@@ -724,7 +724,6 @@
             img.distort('mirror', (1,))
         with raises(TypeError):
             img.distort('perspective', 1)
->>>>>>> 94b93559
 
 
 @mark.parametrize(('method'), [
