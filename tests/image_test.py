--- conflicted
+++ resolved
@@ -14,10 +14,7 @@
 
 from wand.image import ClosedImageError, Image
 from wand.color import Color
-<<<<<<< HEAD
 from wand.font import Font
-=======
->>>>>>> 1633cc3d
 
 try:
     filesystem_encoding = sys.getfilesystemencoding()
@@ -116,18 +113,11 @@
 def test_read_from_unicode_filename(fx_asset, tmp_path):
     """https://github.com/emcconville/wand/issues/122"""
     filename = '모나리자.jpg'
-<<<<<<< HEAD
     src = str(fx_asset / 'mona-lisa.jpg')
     dst = str(tmp_path / filename)
     shutil.copyfile(src, dst)
     with Image() as img:
         img.read(filename=dst)
-=======
-    path = os.path.join(str(tmpdir), filename)  # workaround py.path bug
-    shutil.copyfile(str(fx_asset.join('mona-lisa.jpg')), path)
-    with Image() as img:
-        img.read(filename=path)
->>>>>>> 1633cc3d
         assert img.width == 402
 
 
@@ -182,16 +172,10 @@
 def test_new_from_unicode_filename(fx_asset, tmp_path):
     """https://github.com/emcconville/wand/issues/122"""
     filename = '모나리자.jpg'
-<<<<<<< HEAD
     src = str(fx_asset / 'mona-lisa.jpg')
     dst = str(tmp_path / filename)
     shutil.copyfile(src, dst)
     with Image(filename=dst) as img:
-=======
-    path = os.path.join(str(tmpdir), filename)  # workaround py.path bug
-    shutil.copyfile(str(fx_asset.join('mona-lisa.jpg')), path)
-    with Image(filename=path) as img:
->>>>>>> 1633cc3d
         assert img.width == 402
 
 
@@ -316,19 +300,12 @@
              reason='Unicode filesystem encoding needed')
 def test_save_to_unicode_filename(fx_asset, tmp_path):
     filename = '모나리자.jpg'
-<<<<<<< HEAD
     src = str(fx_asset / 'mona-lisa.jpg')
     dst = str(tmp_path / filename)
     shutil.copyfile(src, dst)
     with Image(filename=str(fx_asset.joinpath('mona-lisa.jpg'))) as orig:
         orig.save(filename=dst)
     with Image(filename=dst) as img:
-=======
-    path = os.path.join(str(tmpdir), filename)  # workaround py.path bug
-    with Image(filename=str(fx_asset.join('mona-lisa.jpg'))) as orig:
-        orig.save(filename=path)
-    with Image(filename=path) as img:
->>>>>>> 1633cc3d
         assert img.width == 402
 
 
