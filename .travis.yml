--- conflicted
+++ resolved
@@ -1,32 +1,19 @@
 language: python
 sudo: false
-dist: precise
 cache: pip
 git:
    depth: 1
 python:
 - 2.7
-<<<<<<< HEAD
-- 3.3
-- 3.4
-- 3.5
-=======
->>>>>>> 53cf21bc
 - 3.6
 - pypy
 env:
 - secure: "EhG2uSD2m1eGxuL2HeQewJJx7MVL4WpjrxyfiUBEgsApemD1yKJPjUnLwAyd\nbPi5HJx5ySm1TTRSvj6/yP85YLYTaJHA8OabKk7p0wFW294qcrYIDGovU7NL\n3YOqZmqN+S3XOBGFCOnByxE+pcxxWW/3/I09EgeW7D6tBPh67G0="
 install:
 - echo $TRAVIS_PYTHON_VERSION
-<<<<<<< HEAD
-- pip install psutil coveralls flake8 memory_profiler
-- >
-    if [[ "$TRAVIS_PYTHON_VERSION" != "pypy" ]]; then
-=======
 - pip install pytest pytest-xdist memory_profiler==0.40 psutil coveralls
 - >
     if [[ "$TRAVIS_PYTHON_VERSION" != "pypy" && "$TRAVIS_PYTHON_VERSION" != "pypy3" ]]; then
->>>>>>> 53cf21bc
       pip install 'pytest-cov>=1.8.0';
     fi
 - >
@@ -38,19 +25,9 @@
 - python -mwand.version --verbose
 - >
     if [[ "$TRAVIS_PYTHON_VERSION" == "pypy" || "$TRAVIS_PYTHON_VERSION" == "pypy3" ]]; then
-<<<<<<< HEAD
-      py.test --boxed --durations=20;
-    else
-      py.test --cov wand --boxed --durations=20;
-    fi
-- >
-    if [[ "$TRAVIS_PYTHON_VERSION" != "2.6" ]]; then
-      flake8 --ignore=E722 .;
-=======
       py.test --no-pdf --boxed --durations=20;
     else
       py.test --no-pdf --cov wand --boxed --durations=20;
->>>>>>> 53cf21bc
     fi
 after_success:
 - coveralls