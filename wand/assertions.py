--- conflicted
+++ resolved
@@ -8,17 +8,7 @@
 """
 
 import numbers
-<<<<<<< HEAD
-
-try:
-    from collections.abc import Sequence
-except ImportError:
-    from collections import Sequence
-
-from .compat import string_type
-=======
 from collections.abc import Sequence
->>>>>>> 1633cc3d
 
 
 def assert_bool(**kwargs):
