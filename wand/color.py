--- conflicted
+++ resolved
@@ -98,15 +98,9 @@
     @property
     def string(self):
         """(:class:`basestring`) The string representation of the color."""
-<<<<<<< HEAD
-        with self as this:
-            color_string = library.PixelGetColorAsString(self.resource)
-            return color_string.value
-=======
         with self:
             color_string = library.PixelGetColorAsString(self.resource)
             return color_string
->>>>>>> 10bf02e5
 
     @staticmethod
     def c_equals(a, b):
