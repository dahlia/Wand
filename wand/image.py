""":mod:`wand.image` --- Image objects
~~~~~~~~~~~~~~~~~~~~~~~~~~~~~~~~~~~~~~

Opens and manipulates images. Image objects can be used in :keyword:`with`
statement, and these resources will be automatically managed (even if any
error happened)::

    with Image(filename='pikachu.png') as i:
        print 'width =', i.width
        print 'height =', i.height

"""
import collections
import ctypes
import numbers
import platform
import types

from .api import MagickPixelPacket, libc, libmagick, library
from .color import Color
from .resource import DestroyedResourceError, Resource


__all__ = ('ALPHA_CHANNEL_TYPES', 'CHANNELS', 'COMPOSITE_OPS', 'EVALUATE_OPS',
           'FILTER_TYPES', 'IMAGE_TYPES', 'UNIT_TYPES', 'ClosedImageError',
           'Image', 'Iterator')


#: (:class:`tuple`) The list of filter types.
#:
#: - ``'undefined'``
#: - ``'point'``
#: - ``'box'``
#: - ``'triangle'``
#: - ``'hermite'``
#: - ``'hanning'``
#: - ``'hamming'``
#: - ``'blackman'``
#: - ``'gaussian'``
#: - ``'quadratic'``
#: - ``'cubic'``
#: - ``'catrom'``
#: - ``'mitchell'``
#: - ``'jinc'``
#: - ``'sinc'``
#: - ``'sincfast'``
#: - ``'kaiser'``
#: - ``'welsh'``
#: - ``'parzen'``
#: - ``'bohman'``
#: - ``'bartlett'``
#: - ``'lagrange'``
#: - ``'lanczos'``
#: - ``'lanczossharp'``
#: - ``'lanczos2'``
#: - ``'lanczos2sharp'``
#: - ``'robidoux'``
#: - ``'robidouxsharp'``
#: - ``'cosine'``
#: - ``'spline'``
#: - ``'sentinel'``
#:
#: .. seealso::
#:
#:    `ImageMagick Resize Filters`__
#:       Demonstrates the results of resampling images using the various
#:       resize filters and blur settings available in ImageMagick.
#:
#:    __ http://www.imagemagick.org/Usage/resize/
FILTER_TYPES = ('undefined', 'point', 'box', 'triangle', 'hermite', 'hanning',
                'hamming', 'blackman', 'gaussian', 'quadratic', 'cubic',
                'catrom', 'mitchell', 'jinc', 'sinc', 'sincfast', 'kaiser',
                'welsh', 'parzen', 'bohman', 'bartlett', 'lagrange', 'lanczos',
                'lanczossharp', 'lanczos2', 'lanczos2sharp', 'robidoux',
                'robidouxsharp', 'cosine', 'spline', 'sentinel')

#: (:class:`tuple`) The list of composition operators
#:
#: - ``'undefined'``
#: - ``'no'``
#: - ``'add'``
#: - ``'atop'``
#: - ``'blend'``
#: - ``'bumpmap'``
#: - ``'change_mask'``
#: - ``'clear'``
#: - ``'color_burn'``
#: - ``'color_dodge'``
#: - ``'colorize'``
#: - ``'copy_black'``
#: - ``'copy_blue'``
#: - ``'copy'``
#: - ``'copy_cyan'``
#: - ``'copy_green'``
#: - ``'copy_magenta'``
#: - ``'copy_opacity'``
#: - ``'copy_red'``
#: - ``'copy_yellow'``
#: - ``'darken'``
#: - ``'dst_atop'``
#: - ``'dst'``
#: - ``'dst_in'``
#: - ``'dst_out'``
#: - ``'dst_over'``
#: - ``'difference'``
#: - ``'displace'``
#: - ``'dissolve'``
#: - ``'exclusion'``
#: - ``'hard_light'``
#: - ``'hue'``
#: - ``'in'``
#: - ``'lighten'``
#: - ``'linear_light'``
#: - ``'luminize'``
#: - ``'minus'``
#: - ``'modulate'``
#: - ``'multiply'``
#: - ``'out'``
#: - ``'over'``
#: - ``'overlay'``
#: - ``'plus'``
#: - ``'replace'``
#: - ``'saturate'``
#: - ``'screen'``
#: - ``'soft_light'``
#: - ``'src_atop'``
#: - ``'src'``
#: - ``'src_in'``
#: - ``'src_out'``
#: - ``'src_over'``
#: - ``'subtract'``
#: - ``'threshold'``
#: - ``'xor'``
#: - ``'divide'``
#:
#: .. seealso::
#:
#:    `ImageMagick Composition Operators`__
#:       Demonstrates the results of applying the various composition
#:       composition operators.
#:
#:    __ http://www.rubblewebs.co.uk/imagemagick/operators/compose.php
COMPOSITE_OPS = ('undefined', 'no', 'add', 'atop', 'blend', 'bumpmap',
                 'change_mask', 'clear', 'color_burn', 'color_dodge',
                 'colorize', 'copy_black', 'copy_blue', 'copy', 'copy_cyan',
                 'copy_green', 'copy_magenta', 'copy_opacity', 'copy_red',
                 'copy_yellow', 'darken', 'dst_atop', 'dst', 'dst_in',
                 'dst_out', 'dst_over', 'difference', 'displace',
                 'dissolve', 'exclusion', 'hard_light', 'hue', 'in',
                 'lighten', 'linear_light', 'luminize', 'minus', 'modulate',
                 'multiply', 'out', 'over', 'overlay', 'plus', 'replace',
                 'saturate', 'screen', 'soft_light', 'src_atop', 'src',
                 'src_in', 'src_out', 'src_over', 'subtract', 'threshold',
                 'xor', 'divide')

#: (:class:`dict`) The dictionary of channel types.
#:
#: - ``'undefined'``
#: - ``'red'``
#: - ``'gray'``
#: - ``'cyan'``
#: - ``'green'``
#: - ``'magenta'``
#: - ``'blue'``
#: - ``'yellow'``
#: - ``'alpha'``
#: - ``'opacity'``
#: - ``'black'``
#: - ``'index'``
#: - ``'composite_channels'``
#: - ``'all_channels'``
#: - ``'true_alpha'``
#: - ``'rgb_channels'``
#: - ``'gray_channels'``
#: - ``'sync_channels'``
#: - ``'default_channels'``
#:
#: .. seealso::
#:
#:    `ImageMagick Color Channels`__
#:       Lists the various channel types with descriptions of each
#:
#:    __ http://www.imagemagick.org/Magick++/Enumerations.html#ChannelType
CHANNELS = dict(undefined=0, red=1, gray=1, cyan=1, green=2, magenta=2,
                blue=4, yellow=4, alpha=8, opacity=8, black=32, index=32,
                composite_channels=47, all_channels=134217727, true_alpha=64,
                rgb_channels=128, gray_channels=128, sync_channels=256,
                default_channels=134217719)

#: (:class:`tuple`) The list of evaluation operators
#:
#: - ``'undefined'``
#: - ``'add'``
#: - ``'and'``
#: - ``'divide'``
#: - ``'leftshift'``
#: - ``'max'``
#: - ``'min'``
#: - ``'multiply'``
#: - ``'or'``
#: - ``'rightshift'``
#: - ``'set'``
#: - ``'subtract'``
#: - ``'xor'``
#: - ``'pow'``
#: - ``'log'``
#: - ``'threshold'``
#: - ``'thresholdblack'``
#: - ``'thresholdwhite'``
#: - ``'gaussiannoise'``
#: - ``'impulsenoise'``
#: - ``'laplaciannoise'``
#: - ``'multiplicativenoise'``
#: - ``'poissonnoise'``
#: - ``'uniformnoise'``
#: - ``'cosine'``
#: - ``'sine'``
#: - ``'addmodulus'``
#: - ``'mean'``
#: - ``'abs'``
#: - ``'exponential'``
#: - ``'median'``
#: - ``'sum'``
#:
#: .. seealso::
#:
#:    `ImageMagick Image Evaluation Operators`__
#:       Describes the MagickEvaluateImageChannel method and lists the
#:       various evaluations operators
#:
#:    __ http://www.magickwand.org/MagickEvaluateImage.html
EVALUATE_OPS = ('undefined', 'add', 'and', 'divide', 'leftshift', 'max',
                'min', 'multiply', 'or', 'rightshift', 'set', 'subtract',
                'xor', 'pow', 'log', 'threshold', 'thresholdblack',
                'thresholdwhite', 'gaussiannoise', 'impulsenoise',
                'laplaciannoise', 'multiplicativenoise', 'poissonnoise',
                'uniformnoise', 'cosine', 'sine', 'addmodulus', 'mean',
                'abs', 'exponential', 'median', 'sum')

#: (:class:`tuple`) The list of alpha chanell types
#:
#: - ``'undefined'``
#: - ``'activate'``
#: - ``'background'``
#: - ``'copy'``
#: - ``'deactivate'``
#: - ``'extract'``
#: - ``'opaque'``
#: - ``'reset'``
#: - ``'set'``
#: - ``'shape'``
#: - ``'transparent'``
#: - ``'flatten'``
#: - ``'remove'``
#:
#: .. seealso::
#:    `ImageMagick Image Channel`__
#:       Describes the SetImageAlphaChannel method which can be used
#:       to modify alpha channel. Also describes AlphaChannelType
#:
#:    __ http://www.imagemagick.org/api/channel.php#SetImageAlphaChannel
ALPHA_CHANNEL_TYPES = ('undefined', 'activate', 'background', 'copy',
                       'deactivate', 'extract', 'opaque', 'reset', 'set',
                       'shape', 'transparent', 'flatten', 'remove')

#: (:class:`tuple`) The list of image types
#:
#: - ``'undefined'``
#: - ``'bilevel'``
#: - ``'grayscale'``
#: - ``'grayscalematte'``
#: - ``'palette'``
#: - ``'palettematte'``
#: - ``'truecolor'``
#: - ``'truecolormatte'``
#: - ``'colorseparation'``
#: - ``'colorseparationmatte'``
#: - ``'optimize'``
#: - ``'palettebilevelmatte'``
#:
#: .. seealso::
#:
#:    `ImageMagick Image Types`__
#:       Describes the MagickSetImageType method which can be used
#:       to set the type of an image
#:
#:    __ http://www.imagemagick.org/api/magick-image.php#MagickSetImageType
IMAGE_TYPES = ('undefined', 'bilevel', 'grayscale', 'grayscalematte',
               'palette', 'palettematte', 'truecolor', 'truecolormatte',
               'colorseparation', 'colorseparationmatte', 'optimize',
               'palettebilevelmatte')

#: (:class:`tuple`) The list of resolution unit types
#:
#: - ``'undefined'``
#: - ``'pixelsperinch'``
#: - ``'pixelspercentimeter'``
#:
#: .. seealso::
#:
#:    `ImageMagick Image Units`__
#:       Describes the MagickSetImageUnits method which can be used
#:       to set image units of resolution
#:
#:    __ http://www.imagemagick.org/api/magick-image.php#MagickSetImageUnits
UNIT_TYPES = 'undefined', 'pixelsperinch', 'pixelspercentimeter'


class Image(Resource):
    """An image object.

    :param image: makes an exact copy of the ``image``
    :type image: :class:`Image`
    :param blob: opens an image of the ``blob`` byte array
    :type blob: :class:`str`
    :param file: opens an image of the ``file`` object
    :type file: file object
    :param filename: opens an image of the ``filename`` string
    :type filename: :class:`basestring`
    :param format: forces filename to  buffer.``format`` to help
                   imagemagick detect the file format. Used only in
                   ``blob`` or ``file`` cases
    :type format: :class:`basestring`
    :param width: the width of new blank image.
    :type width: :class:`numbers.Integral`
    :param height: the height of new blank imgage.
    :type height: :class:`numbers.Integral`
    :param background: an optional background color.
                       default is transparent
    :type background: :class:`wand.color.Color`


    .. versionadded:: 0.1.5
       The ``file`` parameter.

    .. versionadded:: 0.1.1
       The ``blob`` parameter.

    .. versionadded:: 0.2.1
       The ``format`` parameter.

    .. versionadded:: 0.2.2
       The ``width``, ``height``, ``background`` parameters.

    .. describe:: [left:right, top:bottom]

       Crops the image by its ``left``, ``right``, ``top`` and ``bottom``,
       and then returns the cropped one. ::

           with img[100:200, 150:300] as cropped:
               # manipulated the cropped image
               pass

       Like other subscriptable objects, default is 0 or its width/height::

           img[:, :]        #--> just clone
           img[:100, 200:]  #--> equivalent to img[0:100, 200:img.height]

       Negative integers count from the end (width/height)::

           img[-70:-50, -20:-10]
           #--> equivalent to img[width-70:width-50, height-20:height-10]

       :returns: the cropped image
       :rtype: :class:`Image`

       .. versionadded:: 0.1.2

    """

    #: (:class:`Metadata`) The metadata mapping of the image.  Read only.
    #:
    #: .. versionadded:: 0.3.0
    metadata = None

    c_is_resource = library.IsMagickWand
    c_destroy_resource = library.DestroyMagickWand
    c_get_exception = library.MagickGetException
    c_clear_exception = library.MagickClearException

    __slots__ = '_wand',

    def __init__(self, image=None, blob=None, file=None, filename=None,
                 format=None, width=None, height=None, background=None):
        new_args = width, height, background
        open_args = image, blob, file, filename

        if (any(a is not None for a in new_args) and
            any(a is not None for a in open_args)):
            raise TypeError('blank image parameters cant be used with image '
                            'opening parameters')
        elif all(a is None for a in open_args):
            # Create a blank image
            if not isinstance(width, numbers.Integral) or width < 1:
                raise TypeError('width must be a natural number, not ' +
                                repr(width))
            if not isinstance(height, numbers.Integral) or height < 1:
                raise TypeError('height must be a natural number, not ' +
                                repr(height))
            if background is not None and not isinstance(background, Color):
                raise TypeError('background must be a wand.color.Color '
                                'instance, not ' + repr(background))
        elif any(a is not None and b is not None
                 for i, a in enumerate(open_args)
                 for b in open_args[:i] + open_args[i + 1:]):
            raise TypeError('parameters are exclusive each other; use only '
                            'one at once')
        elif not (format is None or isinstance(format, basestring)):
            raise TypeError('format must be a string, not ' + repr(format))
        with self.allocate():
            if width is not None and height is not None:
                if background is None:
                    background = Color('transparent')
                self.wand = library.NewMagickWand()
                with background:
                    library.MagickNewImage(self.wand, width, height,
                                           background.resource)
            elif image is not None:
                if not isinstance(image, Image):
                    raise TypeError('image must be a wand.image.Image '
                                    'instance, not ' + repr(image))
                elif format:
                    raise TypeError('format option cannot be used with image '
                                    'nor filename')
                self.wand = library.CloneMagickWand(image.wand)
            else:
                self.wand = library.NewMagickWand()
                read = False
                if file is not None:
                    if format:
                        library.MagickSetFilename(self.wand,
                                                  'buffer.' + format)
                    if (isinstance(file, types.FileType) and
                        hasattr(libc, 'fdopen')):
                        fd = libc.fdopen(file.fileno(), file.mode)
                        library.MagickReadImageFile(self.wand, fd)
                        read = True
                    elif not callable(getattr(file, 'read', None)):
                        raise TypeError('file must be a readable file object'
                                        ', but the given object does not '
                                        'have read() method')
                    else:
                        blob = file.read()
                        file = None
                if blob is not None:
                    if format:
                        library.MagickSetFilename(self.wand,
                                                  'buffer.' + format)
                    if not isinstance(blob, collections.Iterable):
                        raise TypeError('blob must be iterable, not ' +
                                        repr(blob))
                    if not isinstance(blob, basestring):
                        blob = ''.join(blob)
                    elif not isinstance(blob, str):
                        blob = str(blob)
                    library.MagickReadImageBlob(self.wand, blob, len(blob))
                    read = True
                elif filename is not None:
                    if format:
                        raise TypeError(
                            'format option cannot be used with image '
                            'nor filename'
                        )
                    library.MagickReadImage(self.wand, filename)
                    read = True
                if not read:
                    raise TypeError('invalid argument(s)')
<<<<<<< HEAD
            self.sequence = Sequence(self)
=======
            self.metadata = Metadata(self)
>>>>>>> 26828a0c
        self.raise_exception()

    @property
    def wand(self):
        """Internal pointer to the MagickWand instance. It may raise
        :exc:`ClosedImageError` when the instance has destroyed already.

        """
        try:
            return self.resource
        except DestroyedResourceError:
            raise ClosedImageError(repr(self) + ' is closed already')

    @wand.setter
    def wand(self, wand):
        try:
            self.resource = wand
        except TypeError:
            raise TypeError(repr(wand) + ' is not a MagickWand instance')

    @wand.deleter
    def wand(self):
        del self.resource

    def close(self):
        """Closes the image explicitly. If you use the image object in
        :keyword:`with` statement, it was called implicitly so don't have to
        call it.

        .. note::

           It has the same functionality of :attr:`destroy()` method.

        """
        self.destroy()

    def clone(self):
        """Clones the image. It is equivalent to call :class:`Image` with
        ``image`` parameter. ::

            with img.clone() as cloned:
                # manipulate the cloned image
                pass

        :returns: the cloned new image
        :rtype: :class:`Image`

        .. versionadded:: 0.1.1

        """
        return type(self)(image=self)

    def __len__(self):
        return self.height

    def __iter__(self):
        return Iterator(image=self)

    def __getitem__(self, idx):
        if (not isinstance(idx, basestring) and
            isinstance(idx, collections.Iterable)):
            idx = tuple(idx)
            d = len(idx)
            if not (1 <= d <= 2):
                raise ValueError('index cannot be {0}-dimensional'.format(d))
            elif d == 2:
                x, y = idx
                x_slice = isinstance(x, slice)
                y_slice = isinstance(y, slice)
                if x_slice and not y_slice:
                    y = slice(y, y + 1)
                elif not x_slice and y_slice:
                    x = slice(x, x + 1)
                elif not (x_slice or y_slice):
                    if not (isinstance(x, numbers.Integral) and
                            isinstance(y, numbers.Integral)):
                        raise TypeError('x and y must be integral, not ' +
                                        repr((x, y)))
                    if x < 0:
                        x += self.width
                    if y < 0:
                        y += self.height
                    if x >= self.width:
                        raise IndexError('x must be less than width')
                    elif y >= self.height:
                        raise IndexError('y must be less than height')
                    elif x < 0:
                        raise IndexError('x cannot be less than 0')
                    elif y < 0:
                        raise IndexError('y cannot be less than 0')
                    with iter(self) as iterator:
                        iterator.seek(y)
                        return iterator.next(x)
                if not (x.step is None and y.step is None):
                    raise ValueError('slicing with step is unsupported')
                elif (x.start is None and x.stop is None and
                      y.start is None and y.stop is None):
                    return self.clone()
                cloned = self.clone()
                try:
                    cloned.crop(x.start, y.start, x.stop, y.stop)
                except ValueError as e:
                    raise IndexError(str(e))
                return cloned
            else:
                return self[idx[0]]
        elif isinstance(idx, numbers.Integral):
            if idx < 0:
                idx += self.height
            elif idx >= self.height:
                raise IndexError('index must be less than height, but got ' +
                                 repr(idx))
            elif idx < 0:
                raise IndexError('index cannot be less than zero, but got ' +
                                 repr(idx))
            with iter(self) as iterator:
                iterator.seek(idx)
                return iterator.next()
        elif isinstance(idx, slice):
            return self[:, idx]
        raise TypeError('unsupported index type: ' + repr(idx))

    def __eq__(self, other):
        if isinstance(other, type(self)):
            return self.signature == other.signature
        return False

    def __ne__(self, other):
        return not (self == other)

    def __hash__(self):
        return hash(self.signature)

    @property
    def width(self):
        """(:class:`numbers.Integral`) The width of this image."""
        return library.MagickGetImageWidth(self.wand)

    @property
    def height(self):
        """(:class:`numbers.Integral`) The height of this image."""
        return library.MagickGetImageHeight(self.wand)

    @property
    def size(self):
        """(:class:`tuple`) The pair of (:attr:`width`, :attr:`height`)."""
        return self.width, self.height

    @property
    def units(self):
        """(:class:`basestring`) The resolution units of this image."""
        r = library.MagickGetImageUnits(self.wand)
        return UNIT_TYPES[r]

    @units.setter
    def units(self, units):
        if not isinstance(units, basestring) or units not in UNIT_TYPES: 
            raise TypeError('Unit value must be a string from wand.images.'
                            'UNIT_TYPES, not ' + repr(units))
        r = library.MagickSetImageUnits(self.wand, UNIT_TYPES.index(units))
        if not r:
            self.raise_exception()

    @property
    def depth(self):
        """(:class:`numbers.Integral`) The depth of this image.

        .. versionadded:: 0.2.1

        """
        return library.MagickGetImageDepth(self.wand)

    @depth.setter
    def depth(self, depth):
        r = library.MagickSetImageDepth(self.wand, depth)
        if not r:
            raise self.raise_exception()

    @property
    def format(self):
        """(:class:`basestring`) The image format.

        If you want to convert the image format, just reset this property::

            assert isinstance(img, wand.image.Image)
            img.format = 'png'

        It may raise :exc:`ValueError` when the format is unsupported.

        .. seealso::

           `ImageMagick Image Formats`__
              ImageMagick uses an ASCII string known as *magick* (e.g. ``GIF``)
              to identify file formats, algorithms acting as formats,
              built-in patterns, and embedded profile types.

           __ http://www.imagemagick.org/script/formats.php

        .. versionadded:: 0.1.6

        """
        fmt = library.MagickGetImageFormat(self.wand)
        if fmt:
            return fmt
        self.raise_exception()

    @format.setter
    def format(self, fmt):
        if not isinstance(fmt, basestring):
            raise TypeError("format must be a string like 'png' or 'jpeg'"
                            ', not ' + repr(fmt))
        r = library.MagickSetImageFormat(self.wand, fmt.strip().upper())
        if not r:
            raise ValueError(repr(fmt) + ' is unsupported format')

    @property
    def type(self):
        """(:class:`basestring`) The image type.

        Defines image type as in wand.image.IMAGE_TYPES enumeration.

        It may raise :exc:`ValueError` when the type is unknown.

        .. versionadded:: 0.2.2

        """
        image_type_index = library.MagickGetImageType(self.wand)
        if not image_type_index:
            self.raise_exception()
        return IMAGE_TYPES[image_type_index]

    @type.setter
    def type(self, image_type):
        if not isinstance(image_type, basestring) \
            or image_type not in IMAGE_TYPES:
            raise TypeError('Type value must be a string from IMAGE_TYPES'
                            ', not ' + repr(image_type))
        r = library.MagickSetImageType(self.wand,
                                       IMAGE_TYPES.index(image_type))
        if not r:
            self.raise_exception()

    @property
    def compression_quality(self):
        """(:class:`numbers.Integral`) Compression quality of this image.

        .. versionadded:: 0.2.0

        """
        return library.MagickGetImageCompressionQuality(self.wand)

    @compression_quality.setter
    def compression_quality(self, quality):
        """Set compression quality for the image.

        :param quality: new compression quality setting
        :type quality: :class:`numbers.Integral`

        """
        if not isinstance(quality, numbers.Integral):
            raise TypeError('compression quality must be a natural '
                            'number, not ' + repr(quality))
        r = library.MagickSetImageCompressionQuality(self.wand, quality)
        if not r:
            raise ValueError('Unable to set compression quality to ' +
                             repr(quality))

    @property
    def mimetype(self):
        """(:class:`basestring`) The MIME type of the image
        e.g. ``'image/jpeg'``, ``'image/png'``.

        .. versionadded:: 0.1.7

        """
        rp = libmagick.MagickToMime(self.format)
        if not rp:
            self.raise_exception()
        mimetype = ctypes.string_at(rp)
        if platform.system() != 'Windows':
            # FIXME: On Windows, the above free() makes access violation
            #        reading error.  This conditional free() is of course
            #        *not* the right solution, but I currently can't
            #        understand why.
            libc.free(rp)
        return mimetype

    @property
    def signature(self):
        """(:class:`str`) The SHA-256 message digest for the image pixel
        stream.

        .. versionadded:: 0.1.9

        """
        return library.MagickGetImageSignature(self.wand)

    @property
    def alpha_channel(self):
        """(:class:`bool`) Get state of image alpha channel.
        It can also be used to enable/disable alpha channel.

        .. versionadded:: 0.2.1

        .. todo::

           Support other states than ``''activatealphachannel'``
           or ``'deactivatealphachannel'``.

        """
        return library.MagickGetImageAlphaChannel(self.wand)

    @alpha_channel.setter
    def alpha_channel(self, alpha):
        if alpha == True:
            act = ALPHA_CHANNEL_TYPES.index('activate')
        elif alpha == False:
            act = ALPHA_CHANNEL_TYPES.index('deactivate')
        else:
            raise TypeError('alpha_channel must be bool, not ' +
                            repr(alpha))
        r = library.MagickSetImageAlphaChannel(self.wand, act)
        if r:
            return r
        self.raise_exception()

    @property
    def background_color(self):
        """(:class:`wand.color.Color`) The image background color.
        It can also be set to change the background color.

        .. versionadded:: 0.1.9

        """
        pixel = library.NewPixelWand()
        result = library.MagickGetImageBackgroundColor(self.wand, pixel)
        if result:
            size = ctypes.sizeof(MagickPixelPacket)
            buffer = ctypes.create_string_buffer(size)
            library.PixelGetMagickColor(pixel, buffer)
            return Color(raw=buffer)
        self.raise_exception()

    @property
    def quantum_range(self):
        """(:class:`int`) The maxumim value of a color channel that is
        supported by the imagemgick library.

        .. versionadded:: 0.2.0

        """
        result = ctypes.c_size_t()
        library.MagickGetQuantumRange(ctypes.byref(result))
        return result.value

    @background_color.setter
    def background_color(self, color):
        if not isinstance(color, Color):
            raise TypeError('color must be a wand.color.Color object, not ' +
                            repr(color))
        with color:
            result = library.MagickSetImageBackgroundColor(self.wand,
                                                           color.resource)
            if not result:
                self.raise_exception()

    def convert(self, format):
        """Converts the image format with the original image maintained.
        It returns a converted image instance which is new. ::

            with img.convert('png') as converted:
                converted.save(filename='converted.png')

        :param format: image format to convert to
        :type format: :class:`basestring`
        :returns: a converted image
        :rtype: :class:`Image`
        :raises: :exc:`ValueError` when the given ``format`` is unsupported

        .. versionadded:: 0.1.6

        """
        cloned = self.clone()
        cloned.format = format
        return cloned

    def crop(self, left=0, top=0, right=None, bottom=None,
             width=None, height=None, reset_coords=True):
        """Crops the image in-place.

        .. sourcecode:: text

           +--------------------------------------------------+
           |              ^                         ^         |
           |              |                         |         |
           |             top                        |         |
           |              |                         |         |
           |              v                         |         |
           | <-- left --> +-------------------+  bottom       |
           |              |             ^     |     |         |
           |              | <-- width --|---> |     |         |
           |              |           height  |     |         |
           |              |             |     |     |         |
           |              |             v     |     |         |
           |              +-------------------+     v         |
           | <--------------- right ---------->               |
           +--------------------------------------------------+

        :param left: x-offset of the cropped image. default is 0
        :type left: :class:`numbers.Integral`
        :param top: y-offset of the cropped image. default is 0
        :type top: :class:`numbers.Integral`
        :param right: second x-offset of the cropped image.
                      default is the :attr:`width` of the image.
                      this parameter and ``width`` parameter are exclusive
                      each other
        :type right: :class:`numbers.Integral`
        :param bottom: second y-offset of the cropped image.
                       default is the :attr:`height` of the image.
                       this parameter and ``height`` parameter are exclusive
                       each other
        :type bottom: :class:`numbers.Integral`
        :param width: the :attr:`width` of the cropped image.
                      default is the :attr:`width` of the image.
                      this parameter and ``right`` parameter are exclusive
                      each other
        :type width: :class:`numbers.Integral`
        :param height: the :attr:`height` of the cropped image.
                       default is the :attr:`height` of the image.
                       this parameter and ``bottom`` parameter are exclusive
                       each other
        :type height: :class:`numbers.Integral`
        :param reset_coords:
           optional flag. If set, after the rotation, the coordinate frame
           will be relocated to the upper-left corner of the new image.
           By default is `True`.
        :type reset_coords: :class:`bool`
        :raises exceptions.ValueError:
           when one or more arguments are invalid

        .. note::

           If you want to crop the image but not in-place, use slicing
           operator.

        .. versionchanged:: 0.1.8
           Made to raise :exc:`~exceptions.ValueError` instead of
           :exc:`~exceptions.IndexError` for invalid ``width``/``height``
           arguments.

        .. versionadded:: 0.1.7

        """
        if not (right is None or width is None):
            raise TypeError('parameters right and width are exclusive each '
                            'other; use one at a time')
        elif not (bottom is None or height is None):
            raise TypeError('parameters bottom and height are exclusive each '
                            'other; use one at a time')
        def abs_(n, m, null=None):
            if n is None:
                return m if null is None else null
            elif not isinstance(n, numbers.Integral):
                raise TypeError('expected integer, not ' + repr(n))
            elif n > m:
                raise ValueError(repr(n) + ' > ' + repr(m))
            return m + n if n < 0 else n
        left = abs_(left, self.width, 0)
        top = abs_(top, self.height, 0)
        if width is None:
            right = abs_(right, self.width)
            width = right - left
        if height is None:
            bottom = abs_(bottom, self.height)
            height = bottom - top
        if width < 1:
            raise ValueError('image width cannot be zero')
        elif height < 1:
            raise ValueError('image width cannot be zero')
        elif left == top == 0 and width == self.width and height == self.height:
            return
        library.MagickCropImage(self.wand, width, height, left, top)
        self.raise_exception()
        if reset_coords:
            self.reset_coords()

    def reset_coords(self):
        """Reset the coordinate frame of the image so to the upper-left corner
        is (0, 0) again (crop and rotate operations change it).

        .. versionadded:: 0.2.0

        """
        library.MagickResetImagePage(self.wand, None)

    def resize(self, width=None, height=None, filter='undefined', blur=1):
        """Resizes the image.

        :param width: the width in the scaled image. default is the original
                      width
        :type width: :class:`numbers.Integral`
        :param height: the height in the scaled image. default is the original
                       height
        :type height: :class:`numbers.Integral`
        :param filter: a filter type to use for resizing. choose one in
                       :const:`FILTER_TYPES`. default is ``'undefined'``
                       which means IM will try to guess best one to use
        :type filter: :class:`basestring`, :class:`numbers.Integral`
        :param blur: the blur factor where > 1 is blurry, < 1 is sharp.
                     default is 1
        :type blur: :class:`numbers.Real`

        .. versionchanged:: 0.2.1
           The default value of ``filter`` has changed from ``'triangle'``
           to ``'undefined'`` instead.

        .. versionchanged:: 0.1.8
           The ``blur`` parameter changed to take :class:`numbers.Real`
           instead of :class:`numbers.Rational`.

        .. versionadded:: 0.1.1

        """
        if width is None:
            width = self.width
        if height is None:
            height = self.height
        if not isinstance(width, numbers.Integral):
            raise TypeError('width must be a natural number, not ' +
                            repr(width))
        elif not isinstance(height, numbers.Integral):
            raise TypeError('height must be a natural number, not ' +
                            repr(height))
        elif width < 1:
            raise ValueError('width must be a natural number, not ' +
                             repr(width))
        elif height < 1:
            raise ValueError('height must be a natural number, not ' +
                             repr(height))
        elif not isinstance(blur, numbers.Real):
            raise TypeError('blur must be numbers.Real , not ' + repr(blur))
        elif not isinstance(filter, (basestring, numbers.Integral)):
            raise TypeError('filter must be one string defined in wand.image.'
                            'FILTER_TYPES or an integer, not ' + repr(filter))
        if isinstance(filter, basestring):
            try:
                filter = FILTER_TYPES.index(filter)
            except IndexError:
                raise ValueError(repr(filter) + ' is an invalid filter type; '
                                 'choose on in ' + repr(FILTER_TYPES))
        elif (isinstance(filter, numbers.Integral) and
              not (0 <= filter < len(FILTER_TYPES))):
            raise ValueError(repr(filter) + ' is an invalid filter type')
        blur = ctypes.c_double(float(blur))
        r = library.MagickResizeImage(self.wand, width, height, filter, blur)
        if not r:
            self.raise_exception()

    def transform(self, crop='', resize=''):
        """Transforms the image using :c:func:`MagickTransformImage`,
        which is a convenience function accepting geometry strings to
        perform cropping and resizing.  Cropping is performed first,
        followed by resizing.  Either or both arguments may be omitted
        or given an empty string, in which case the corresponding action
        will not be performed. Geometry specification strings are
        defined as follows:

        A geometry string consists of a size followed by an optional offset.
        The size is specified by one of the options below,
        where **bold** terms are replaced with appropriate integer values:

        **scale**\ ``%``
          Height and width both scaled by specified percentage

        **scale-x**\ ``%x``\ \ **scale-y**\ ``%``
          Height and width individually scaled by specified percentages.
          Only one % symbol is needed.

        **width**
          Width given, height automagically selected to preserve aspect ratio.

        ``x``\ \ **height**
          Height given, width automagically selected to preserve aspect ratio.

        **width**\ ``x``\ **height**
          Maximum values of width and height given; aspect ratio preserved.

        **width**\ ``x``\ **height**\ ``!``
          Width and height emphatically given; original aspect ratio ignored.

        **width**\ ``x``\ **height**\ ``>``
          Shrinks images with dimension(s) larger than the corresponding
          width and/or height dimension(s).

        **width**\ ``x``\ **height**\ ``<``
          Enlarges images with dimensions smaller than the corresponding
          width and/or height dimension(s).

        **area**\ ``@``
          Resize image to have the specified area in pixels.
          Aspect ratio is preserved.

        The offset, which only applies to the cropping geometry string,
        is given by ``{+-}``\ **x**\ ``{+-}``\ **y**\ , that is,
        one plus or minus sign followed by an **x** offset,
        followed by another plus or minus sign, followed by a **y** offset.
        Offsets are in pixels from the upper left corner of the image.
        Negative offsets will cause the corresponding number of pixels to
        be removed from the right or bottom edge of the image, meaning the
        cropped size will be the computed size minus the absolute value
        of the offset.

        For example, if you want to crop your image to 300x300 pixels
        and then scale it by 2x for a final size of 600x600 pixels,
        you can call::

            image.transform('300x300', '200%')

        This method is a fairly thing wrapper for the C API, and does not
        perform any additional checking of the parameters except insofar as
        verifying that they are of the correct type.  Thus, like the C
        API function, the method is very permissive in terms of what
        it accepts for geometry strings; unrecognized strings and
        trailing characters will be ignored rather than raising an error.

        :param crop: A geometry string defining a subregion of the image
                     to crop to
        :type crop: :class:`basestring`
        :param resize: A geometry string defining the final size of the image
        :type resize: :class:`basestring`

        .. seealso::

           `ImageMagick Geometry Specifications`__
              Cropping and resizing geometry for the ``transform`` method are
              specified according to ImageMagick's geometry string format.
              The ImageMagick documentation provides more information about
              geometry strings.

           __ http://www.imagemagick.org/script/command-line-processing.php#geometry

        .. versionadded:: 0.2.2

        """
        # Check that the values given are the correct types.  ctypes will do
        # this automatically, but we can make the error message more friendly
        # here.
        if not isinstance(crop, basestring):
            raise TypeError("crop must be a string, not " + repr(crop))
        if not isinstance(resize, basestring):
            raise TypeError("resize must be a string, not " + repr(resize))
        # Also verify that only ASCII characters are included
        try:
            crop.encode('ascii')
        except UnicodeEncodeError:
            raise ValueError('crop must only contain ascii-encodable ' +
                             'characters.')
        try:
            resize.encode('ascii')
        except UnicodeEncodeError:
            raise ValueError('resize must only contain ascii-encodable ' +
                             'characters.')
        new_wand = library.MagickTransformImage(self.wand, crop, resize)
        if not new_wand:
            self.raise_exception()
        self.wand = new_wand

    def rotate(self, degree, background=None, reset_coords=True):
        """Rotates the image. It takes a ``background`` color for ``degree``
        that isn't a multiple of 90.

        :param degree: a degree to rotate. multiples of 360 affect nothing
        :type degree: :class:`numbers.Real`
        :param background: an optional background color.
                           default is transparent
        :type background: :class:`wand.color.Color`
        :param reset_coords: optional flag. If set, after the rotation, the
            coordinate frame will be relocated to the upper-left corner of
            the new image. By default is `True`.
        :type reset_coords: :class:`bool`

        .. versionadded:: 0.2.0
           The ``reset_coords`` parameter.

        .. versionadded:: 0.1.8

        """
        if background is None:
            background = Color('transparent')
        elif not isinstance(background, Color):
            raise TypeError('background must be a wand.color.Color instance, '
                            'not ' + repr(background))
        if not isinstance(degree, numbers.Real):
            raise TypeError('degree must be a numbers.Real value, not ' +
                            repr(degree))
        with background:
            result = library.MagickRotateImage(self.wand,
                                               background.resource,
                                               degree)
        if not result:
            self.raise_exception()
        if reset_coords:
            self.reset_coords()

    def transparentize(self, transparency):
        """Makes the image transparent by subtracting some percentage of
        the black color channel.  The ``transparency`` parameter specifies the
        percentage.

        :param transparency: the percentage fade that should be performed on the
                             image, from 0.0 to 1.0
        :type transparency: :class:`numbers.Real`

        .. versionadded:: 0.2.0

        """
        if transparency:
            t = ctypes.c_double(float(self.quantum_range * float(transparency)))
            if t.value > self.quantum_range or t.value < 0:
                raise ValueError('transparency must be a numbers.Real value ' +
                                 'between 0.0 and 1.0')
            # Set the wand to image zero, in case there are multiple images in it
            library.MagickSetIteratorIndex(self.wand, 0)
            # Change the pixel representation of the image
            # to RGB with an alpha channel
            library.MagickSetImageType(self.wand,
                                       IMAGE_TYPES.index('truecolormatte'))
            # Perform the black channel subtraction
            library.MagickEvaluateImageChannel(self.wand,
                                               CHANNELS['black'],
                                               EVALUATE_OPS.index('subtract'),
                                               t)
            self.raise_exception()

    def composite(self, image, left, top):
        """Places the supplied ``image`` over the current image, with the top
        left corner of ``image`` at coordinates ``left``, ``top`` of the
        current image.  The dimensions of the current image are not changed.

        :param image: the image placed over the current image
        :type image: :class:`wand.image.Image`
        :param left: the x-coordinate where `image` will be placed
        :type left: :class:`numbers.Integral`
        :param top: the y-coordinate where `image` will be placed
        :type top: :class:`numbers.Integral`

        .. versionadded:: 0.2.0

        """
        library.MagickCompositeImage(self.wand, image.wand,
                                     COMPOSITE_OPS.index('over'), left, top)
        self.raise_exception()

    def watermark(self, image, transparency=0.0, left=0, top=0):
        """Transparentized the supplied ``image`` and places it over the
        current image, with the top left corner of ``image`` at coordinates
        ``left``, ``top`` of the current image.  The dimensions of the
        current image are not changed.

        :param image: the image placed over the current image
        :type image: :class:`wand.image.Image`
        :param transparency: the percentage fade that should be performed on
                             the image, from 0.0 to 1.0
        :type transparency: :class:`numbers.Real`
        :param left: the x-coordinate where `image` will be placed
        :type left: :class:`numbers.Integral`
        :param top: the y-coordinate where `image` will be placed
        :type top: :class:`numbers.Integral`

        .. versionadded:: 0.2.0

        """
        with image.clone() as watermark_image:
            watermark_image.transparentize(transparency)
            self.composite(watermark_image, left, top)
        self.raise_exception()

    def save(self, file=None, filename=None):
        """Saves the image into the ``file`` or ``filename``. It takes
        only one argument at a time.

        :param file: a file object to write to
        :type file: file object
        :param filename: a filename string to write to
        :type filename: :class:`basename`

        .. versionadded:: 0.1.5
           The ``file`` parameter.

        .. versionadded:: 0.1.1

        """
        if file is None and filename is None:
            raise TypeError('expected an argument')
        elif file is not None and filename is not None:
            raise TypeError('expected only one argument; but two passed')
        elif file is not None:
            if isinstance(file, types.FileType) and hasattr(libc, 'fdopen'):
                fd = libc.fdopen(file.fileno(), file.mode)
                r = library.MagickWriteImageFile(self.wand, fd)
                if not r:
                    self.raise_exception()
            else:
                if not callable(getattr(file, 'write', None)):
                    raise TypeError('file must be a writable file object, '
                                    'but it does not have write() method: ' +
                                    repr(file))
                file.write(self.make_blob())
        else:
            if not isinstance(filename, basestring):
                raise TypeError('filename must be a string, not ' +
                                repr(filename))
            r = library.MagickWriteImage(self.wand, filename)
            if not r:
                self.raise_exception()

    def make_blob(self, format=None):
        """Makes the binary string of the image.

        :param format: the image format to write e.g. ``'png'``, ``'jpeg'``.
                       it is omittable
        :type format: :class:`basestring`
        :returns: a blob (bytes) string
        :rtype: :class:`str`
        :raises: :exc:`ValueError` when ``format`` is invalid

        .. versionchanged:: 0.1.6
           Removed a side effect that changes the image :attr:`format`
           silently.

        .. versionadded:: 0.1.5
           The ``format`` parameter became optional.

        .. versionadded:: 0.1.1

        """
        if format is not None:
            with self.convert(format) as converted:
                return converted.make_blob()
        library.MagickResetIterator(self.wand)
        length = ctypes.c_size_t()
        blob_p = library.MagickGetImageBlob(self.wand, ctypes.byref(length))
        if blob_p and length.value:
            blob = ctypes.string_at(blob_p, length.value)
            library.MagickRelinquishMemory(blob_p)
            return blob
        self.raise_exception()

    def strip(self):
        """Strips an image of all profiles and comments.

        .. versionadded:: 0.2.0

        """
        result = library.MagickStripImage(self.wand)
        if not result:
            self.raise_exception()

    def trim(self):
        """Remove solid border from image. Uses top left pixel as a guide.

        .. versionadded:: 0.2.1

        """
        result = library.MagickTrimImage(self.wand)
        if not result:
            self.raise_exception()

class Iterator(Resource, collections.Iterator):
    """Row iterator for :class:`Image`. It shouldn't be instantiated
    directly; instead, it can be acquired through :class:`Image` instance::

        assert isinstance(image, wand.image.Image)
        iterator = iter(image)

    It doesn't iterate every pixel, but rows. For example::

        for row in image:
            for col in row:
                assert isinstance(col, wand.color.Color)
                print col

    Every row is a :class:`collections.Sequence` which consists of
    one or more :class:`wand.color.Color` values.

    :param image: the image to get an iterator
    :type image: :class:`Image`

    .. versionadded:: 0.1.3

    """

    c_is_resource = library.IsPixelIterator
    c_destroy_resource = library.DestroyPixelIterator
    c_get_exception = library.PixelGetIteratorException
    c_clear_exception = library.PixelClearIteratorException

    def __init__(self, image=None, iterator=None):
        if image is not None and iterator is not None:
            raise TypeError('it takes only one argument at a time')
        with self.allocate():
            if image is not None:
                if not isinstance(image, Image):
                    raise TypeError('expected a wand.image.Image instance, '
                                    'not ' + repr(image))
                self.resource = library.NewPixelIterator(image.wand)
                self.height = image.height
            else:
                if not isinstance(iterator, Iterator):
                    raise TypeError('expected a wand.image.Iterator instance, '
                                    'not ' + repr(iterator))
                self.resource = library.ClonePixelIterator(iterator.resource)
                self.height = iterator.height
        self.raise_exception()
        self.cursor = 0

    def __iter__(self):
        return self

    def seek(self, y):
        if not isinstance(y, numbers.Integral):
            raise TypeError('expected an integer, but got ' + repr(y))
        elif y < 0:
            raise ValueError('cannot be less than 0, but got ' + repr(y))
        elif y > self.height:
            raise ValueError('canot be greater than height')
        self.cursor = y
        if y == 0:
            library.PixelSetFirstIteratorRow(self.resource)
        else:
            if not library.PixelSetIteratorRow(self.resource, y - 1):
                self.raise_exception()

    def next(self, x=None):
        if self.cursor >= self.height:
            self.destroy()
            raise StopIteration()
        self.cursor += 1
        width = ctypes.c_size_t()
        pixels = library.PixelGetNextIteratorRow(self.resource,
                                                 ctypes.byref(width))
        get_color = library.PixelGetMagickColor
        struct_size = ctypes.sizeof(MagickPixelPacket)
        if x is None:
            r_pixels = [None] * width.value
            for x in xrange(width.value):
                pc = pixels[x]
                packet_buffer = ctypes.create_string_buffer(struct_size)
                get_color(pc, packet_buffer)
                r_pixels[x] = Color(raw=packet_buffer)
            return r_pixels
        packet_buffer = ctypes.create_string_buffer(struct_size)
        get_color(pixels[x], packet_buffer)
        return Color(raw=packet_buffer)

    def clone(self):
        """Clones the same iterator.

        """
        return type(self)(iterator=self)


<<<<<<< HEAD
class Sequence(collections.Iterator):
    """MagickWand's image sequences iterator.

    :param image: An `Image` instance
    :type image: :class:`Image`
    """
=======
class Metadata(collections.Mapping):
    """Class that implements dict-like read-only access to image metadata
    like EXIF or IPTC headers.

    :param image: an image instance
    :type image: :class:`Image`

    .. versionadded:: 0.3.0

    """

>>>>>>> 26828a0c
    def __init__(self, image):
        if not isinstance(image, Image):
            raise TypeError('expected a wand.image.Image instance, '
                            'not ' + repr(image))
        self.image = image
<<<<<<< HEAD
        self.reset()

    def __len__(self):
        return library.MagickGetNumberImages(self.image.wand)

    def __iter__(self):
        self.reset()
        return self

    def next(self):
        if library.MagickHasNextImage(self.image.wand):
            library.MagickNextImage(self.image.wand)
            return self.index
        else:
            raise StopIteration

    @property
    def index(self):
        """(:class:`numbers.Integral`) Index of current image in
        sequence.
        """
        return library.MagickGetIteratorIndex(self.image.wand)

    @index.setter
    def index(self, value):
        """Set current image index.

        :param value: new index value between 0 and length of sequence
        :type value: :class:`numbers.Integral`
        """
        if not isinstance(value, numbers.Integral):
            raise TypeError('expected an integer, but got ' + repr(value))
        if not 0 <= value < len(self):
            raise TypeError('value could be between 0 and %s' % len(self))
        library.MagickSetIteratorIndex(self.image.wand, value)

    @index.deleter
    def index(self):
        """Delete current image.
        """
        library.MagickRemoveImage(self.image.wand)

    def append(self, image, before=False):
        """Append image sequence to the sequence before of after current image.

        :param image: An `Image` instance
        :type image: :class:`Image`
        :param before: Insert sequence before current
        :type before: :class:`bool`
        """
        if not isinstance(image, Image):
            raise TypeError('expected a wand.image.Image instance, '
                            'not ' + repr(image))
        if before:
            library.MagickPreviousImage(image.wand)

        library.MagickAddImage(self.image.wand, image.wand)

    def reset(self):
        """Set first image as the current.
        """
        library.MagickResetIterator(self.image.wand)
=======

    def __getitem__(self, k):
        """
        :param k: Metadata header name string.
        :type k: :class:`basestring`
        :returns: a header value string
        :rtype: :class:`str`
        """
        if not isinstance(k, basestring):
            raise TypeError('k must be a string, not ' + repr(format))
        v = library.MagickGetImageProperty(self.image.wand, k)
        if v is None:
            raise KeyError
        return v

    def __iter__(self):
        num = ctypes.c_size_t()
        props_p = library.MagickGetImageProperties(self.image.wand, '', num)
        props = [props_p[i] for i in xrange(num.value)]
        library.MagickRelinquishMemory(props_p)
        return iter(props)

    def __len__(self):
        num = ctypes.c_size_t()
        props_p = library.MagickGetImageProperties(self.image.wand, '', num)
        library.MagickRelinquishMemory(props_p)
        return num.value
>>>>>>> 26828a0c


class ClosedImageError(DestroyedResourceError):
    """An error that rises when some code tries access to an already closed
    image.

    """<|MERGE_RESOLUTION|>--- conflicted
+++ resolved
@@ -465,11 +465,8 @@
                     read = True
                 if not read:
                     raise TypeError('invalid argument(s)')
-<<<<<<< HEAD
+            self.metadata = Metadata(self)
             self.sequence = Sequence(self)
-=======
-            self.metadata = Metadata(self)
->>>>>>> 26828a0c
         self.raise_exception()
 
     @property
@@ -1432,14 +1429,6 @@
         return type(self)(iterator=self)
 
 
-<<<<<<< HEAD
-class Sequence(collections.Iterator):
-    """MagickWand's image sequences iterator.
-
-    :param image: An `Image` instance
-    :type image: :class:`Image`
-    """
-=======
 class Metadata(collections.Mapping):
     """Class that implements dict-like read-only access to image metadata
     like EXIF or IPTC headers.
@@ -1451,13 +1440,51 @@
 
     """
 
->>>>>>> 26828a0c
     def __init__(self, image):
         if not isinstance(image, Image):
             raise TypeError('expected a wand.image.Image instance, '
                             'not ' + repr(image))
         self.image = image
-<<<<<<< HEAD
+
+    def __getitem__(self, k):
+        """
+        :param k: Metadata header name string.
+        :type k: :class:`basestring`
+        :returns: a header value string
+        :rtype: :class:`str`
+        """
+        if not isinstance(k, basestring):
+            raise TypeError('k must be a string, not ' + repr(format))
+        v = library.MagickGetImageProperty(self.image.wand, k)
+        if v is None:
+            raise KeyError
+        return v
+
+    def __iter__(self):
+        num = ctypes.c_size_t()
+        props_p = library.MagickGetImageProperties(self.image.wand, '', num)
+        props = [props_p[i] for i in xrange(num.value)]
+        library.MagickRelinquishMemory(props_p)
+        return iter(props)
+
+    def __len__(self):
+        num = ctypes.c_size_t()
+        props_p = library.MagickGetImageProperties(self.image.wand, '', num)
+        library.MagickRelinquishMemory(props_p)
+        return num.value
+
+
+class Sequence(collections.Iterator):
+    """MagickWand's image sequences iterator.
+
+    :param image: An `Image` instance
+    :type image: :class:`Image`
+    """
+    def __init__(self, image):
+        if not isinstance(image, Image):
+            raise TypeError('expected a wand.image.Image instance, '
+                            'not ' + repr(image))
+        self.image = image
         self.reset()
 
     def __len__(self):
@@ -1520,35 +1547,6 @@
         """Set first image as the current.
         """
         library.MagickResetIterator(self.image.wand)
-=======
-
-    def __getitem__(self, k):
-        """
-        :param k: Metadata header name string.
-        :type k: :class:`basestring`
-        :returns: a header value string
-        :rtype: :class:`str`
-        """
-        if not isinstance(k, basestring):
-            raise TypeError('k must be a string, not ' + repr(format))
-        v = library.MagickGetImageProperty(self.image.wand, k)
-        if v is None:
-            raise KeyError
-        return v
-
-    def __iter__(self):
-        num = ctypes.c_size_t()
-        props_p = library.MagickGetImageProperties(self.image.wand, '', num)
-        props = [props_p[i] for i in xrange(num.value)]
-        library.MagickRelinquishMemory(props_p)
-        return iter(props)
-
-    def __len__(self):
-        num = ctypes.c_size_t()
-        props_p = library.MagickGetImageProperties(self.image.wand, '', num)
-        library.MagickRelinquishMemory(props_p)
-        return num.value
->>>>>>> 26828a0c
 
 
 class ClosedImageError(DestroyedResourceError):
