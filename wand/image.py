--- conflicted
+++ resolved
@@ -3149,14 +3149,8 @@
         manager.
 
         """
-<<<<<<< HEAD
-        if self.sequence:
-            for i in range(0, len(self.sequence)):
-                self.sequence.pop()
-=======
         while self.sequence:
             self.sequence.pop()
->>>>>>> 53cf21bc
         super(Image, self).destroy()
 
     def read(self, file=None, filename=None, blob=None, resolution=None):
