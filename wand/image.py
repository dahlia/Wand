--- conflicted
+++ resolved
@@ -23,12 +23,7 @@
                                ChannelFeature, GeometryInfo, PixelInfo,
                                RectangleInfo)
 from .color import Color
-<<<<<<< HEAD
-from .compat import (abc, binary, binary_type, encode_filename, file_types,
-                     string_type, text, to_bytes, xrange)
-=======
-from .compat import binary, encode_filename, text
->>>>>>> 1633cc3d
+from .compat import binary, encode_filename, text, to_bytes
 from .exceptions import (MissingDelegateError, WandException,
                          WandLibraryVersionError, WandRuntimeError)
 from .font import Font
@@ -2214,7 +2209,7 @@
     @page.setter
     @manipulative
     def page(self, newpage):
-        if isinstance(newpage, string_type):
+        if isinstance(newpage, str):
             c_ptr = libmagick.GetPageGeometry(newpage.encode())
             ri = RectangleInfo()
             c_ptr = ctypes.cast(c_ptr, ctypes.c_char_p)
@@ -2415,13 +2410,13 @@
         factors_len = ctypes.c_size_t(0)
         factors = library.MagickGetSamplingFactors(self.wand,
                                                    ctypes.byref(factors_len))
-        factors_tuple = tuple(factors[x] for x in xrange(factors_len.value))
+        factors_tuple = tuple(factors[x] for x in range(factors_len.value))
         factors = library.MagickRelinquishMemory(factors)
         return factors_tuple
 
     @sampling_factors.setter
     def sampling_factors(self, factors):
-        if isinstance(factors, string_type):
+        if isinstance(factors, str):
             geometry_info = GeometryInfo()
             flags = libmagick.ParseGeometry(binary(factors),
                                             ctypes.byref(geometry_info))
@@ -3332,7 +3327,7 @@
         :type y: :class:`numbers.Integral`
         :param gravity: Helper to auto-calculate offset.
                         See :const:`GRAVITY_TYPES`.
-        :type gravity: :class:`basestring`
+        :type gravity: :class:`str`
 
         .. versionadded:: 0.5.5
 
@@ -3693,9 +3688,9 @@
 
         .. versionadded:: 0.6.4
         """
-        if isinstance(start, string_type):
+        if isinstance(start, str):
             start = Color(start)
-        if isinstance(stop, string_type):
+        if isinstance(stop, str):
             stop = Color(stop)
         assertions.assert_color(start=start, stop=stop)
         if library.MagickColorThresholdImage is None:
@@ -4116,50 +4111,49 @@
                                 an equivalent ellipse smaller than a given
                                 value. Requires ImageMagick-7.0.9-24, or
                                 greater.
-        :type angle_threshold: :class:`basestring`
+        :type angle_threshold: :class:`str`
         :param area_threshold: Optional argument to merge objects under an
                                area size.
-        :type area_threshold: :class:`basestring`
+        :type area_threshold: :class:`str`
         :param background_id: Optional argument to identify which object
                               should be the background. Requires
                               ImageMagick-7.0.9-24, or greater.
-        :type background_id: :class:`basestring`
+        :type background_id: :class:`str`
         :param circularity_threshold: Optional argument that merges any region
                                       smaller than value defined as:
                                       ``4*pi*area/perimeter^2``. Requires
                                       ImageMagick-7.0.9-24, or greater.
-        :type circularity_threshold: :class:`basestring`
+        :type circularity_threshold: :class:`str`
         :param connectivity: Either ``4``, or ``8``. A value of ``4`` will
                             evaluate each pixels top-bottom, & left-right
                             neighbors. A value of ``8`` will use the same
                             pixels as with ``4``, but will also include the
                             four corners of each pixel. Default value of ``4``.
         :type connectivity: :class:`numbers.Integral`
-<<<<<<< HEAD
         :param diameter_threshold: Optional argument to merge any region under
                                    a given value. A region is defined as:
                                    ``sqr(4*area/pi)``. Requires
                                    ImageMagick-7.0.9-24.
-        :type diameter_threshold: :class:`basestring`
+        :type diameter_threshold: :class:`str`
         :param eccentricity_threshold: Optional argument to merge any region
                                        with ellipse eccentricity under a given
                                        value. Requires ImageMagick-7.0.9-24,
                                        or greater.
         :param keep: Comma separated list of object IDs to isolate, the reset
                      are converted to transparent.
-        :type keep: :class:`basestring`
+        :type keep: :class:`str`
         :param keep_colors: Semicolon separated list of objects to keep by
                             their color value. Requires ImageMagick-7.0.9-24,
                             or greater.
-        :type keep_colors: :class:`basestring`
+        :type keep_colors: :class:`str`
         :param keep_top: Keeps only the top number of objects by area.
                          Requires ImageMagick-7.0.9-24, or greater.
-        :type keep_top: :class:`basestring`
+        :type keep_top: :class:`str`
         :param major_axis_threshold: Optional argument to merge any ellipse
                                      with a major axis smaller then given
                                      value. Requires ImageMagick-7.0.9-24,
                                      or greater.
-        :type major_axis_threshold: :class:`basestring`
+        :type major_axis_threshold: :class:`str`
         :param mean_color: Optional argument. Replace object color with mean
                            color of the source image.
         :type mean_color: :class:`bool`
@@ -4167,31 +4161,17 @@
                                      with a minor axis smaller then given
                                      value. Requires ImageMagick-7.0.9-24,
                                      or greater.
-        :type minor_axis_threshold: :class:`basestring`
+        :type minor_axis_threshold: :class:`str`
         :param perimeter_threshold: Optional argument to merge any region with
                                     a perimeter smaller than the given value.
                                     Requires ImageMagick-7.0.9-24, or greater.
         :param remove: Comma separated list of object IDs to ignore, and
                        convert to transparent.
-        :type remove: :class:`basestring`
+        :type remove: :class:`str`
         :param remove_colors: Semicolon separated list of objects to remove
                               by there color. Requires ImageMagick-7.0.9-24,
                               or greater.
-        :type remove_colors: :class:`basestring`
-=======
-        :param area_threshold: Optional argument to exclude objects under an
-                               area size.
-        :type area_threshold: :class:`str`
-        :param mean_color: Optional argument. Replace object color with mean
-                           color of the source image.
-        :type mean_color: :class:`bool`
-        :param keep: Comma separated list of object IDs to isolate, the reset
-                     are converted to transparent.
-        :type keep: :class:`str`
-        :param remove: Comma separated list of object IDs to ignore, and
-                       convert to transparent.
-        :type remove: :class:`str`
->>>>>>> 1633cc3d
+        :type remove_colors: :class:`str`
         :returns: A list of :class:`ConnectedComponentObject`.
         :rtype: :class:`list` [:class:`ConnectedComponentObject`]
         :raises WandLibraryVersionError: If ImageMagick library
@@ -4300,13 +4280,8 @@
                                                    ctypes.byref(objects_ptr))
         objects = []
         if r and objects_ptr.value:
-<<<<<<< HEAD
-            for i in xrange(self.colors):
-                temp = CCObjectInfoStructure()
-=======
             for i in range(self.colors):
                 temp = CCObjectInfo()
->>>>>>> 1633cc3d
                 src_addr = objects_ptr.value + (i * ccoi_mem_size)
                 ctypes.memmove(ctypes.addressof(temp), src_addr, ccoi_mem_size)
                 objects.append(ConnectedComponentObject(temp))
@@ -4416,7 +4391,7 @@
 
         :param background: Define which color value to evaluate as the
                            background.
-        :type background: :class:`basestring` or :class:`~wand.color.Color`
+        :type background: :class:`str` or :class:`~wand.color.Color`
         :returns: list of points
         :rtype: :class:`list` [ :class:`tuple` ( :class:`float`,
                 :class:`float` ) ]
@@ -4610,7 +4585,7 @@
             ImageMagick library was compiled without cipher support.
 
         :param passphrase: the secret passphrase to decrypt with.
-        :type passphrase: :class:`basestring`
+        :type passphrase: :class:`str`
 
         .. versionadded:: 0.6.3
         """
@@ -4709,7 +4684,7 @@
         :param filter: Optional resampling filter used when calculating
                        pixel-value. Defaults to ``'mitchell'``, or
                        ``'lanczos'`` based on image type & operation.
-        :type filter: :class:`basestring`
+        :type filter: :class:`str`
 
         .. versionadded:: 0.4.1
         .. versionchanged:: 0.6.11
@@ -4801,7 +4776,7 @@
             ImageMagick library was compiled without cipher support.
 
         :param passphrase: the secret passphrase to encrypt with.
-        :type passphrase: :class:`basestring`
+        :type passphrase: :class:`str`
 
         .. versionadded:: 0.6.3
         .. versionchanged:: 0.6.8
@@ -5040,7 +5015,7 @@
         :type y: :class:`numbers.Integral`
         :param gravity: position of the item extent when not using ``x`` &
                         ``y``. See :const:`GRAVITY_TYPES`.
-        :type gravity: :class:`basestring`
+        :type gravity: :class:`str`
 
         .. versionadded:: 0.4.5
 
@@ -5469,7 +5444,7 @@
         :type image: :class:`wand.image.BaseImage`
         :param metric: Compare disortion metric to use. See
                        :const:`COMPARE_METRICS`.
-        :type metric: :class:`basestring`
+        :type metric: :class:`str`
         :returns: Computed value of the distortion metric used.
         :rtype: :class:`numbers.Real`
 
@@ -5930,7 +5905,7 @@
         ``left`` & ``top``, or ``gravity``, to position the text.
 
         :param text: text to write.
-        :type text: :class:`basestring`
+        :type text: :class:`str`
         :param left: x offset in pixels.
         :type left: :class:`numbers.Integral`
         :param top: y offset in pixels.
@@ -5938,7 +5913,7 @@
         :param font: font to use.  default is :attr:`font` of the image.
         :type font: :class:`wand.font.Font`
         :param gravity: text placement gravity.
-        :type gravity: :class:`basestring`
+        :type gravity: :class:`str`
 
         .. versionadded:: 0.6.8
         """
@@ -6402,7 +6377,7 @@
 
         :param orientation: sets the image orientation. Values can be
                             ``'landscape'``, or ``'portrait'``.
-        :type orientation: :class:`basestring`
+        :type orientation: :class:`str`
         :returns: a directory of MBR properties & corner points.
         :rtype: :class:`dict` { "points": :class:`list` [ :class:`tuple` (
                 :class:`float`, :class:`float` ) ], "area": :class:`float`,
@@ -7046,13 +7021,8 @@
             Not all percent escaped values can be populated as I/O operations
             are managed by Python, and not the CLI utility.
 
-<<<<<<< HEAD
-        :param string_format: The prescient escaped string to be translated.
-        :type string_format: :class:`basestring`
-=======
         :param string_format: The precent escaped string to be translated.
         :type string_format: :class:`str`
->>>>>>> 1633cc3d
         :returns: String of expanded values.
         :rtype: :class:`str`
 
@@ -7210,30 +7180,18 @@
         :type number_colors: :class:`numbers.Integral`
         :param colorspace_type: Available value can be found
                                 in the :const:`COLORSPACE_TYPES`. Defaults
-<<<<<<< HEAD
                                 value ``"undefined"``.
-        :type colorspace_type: :class:`basestring`
-=======
-                                :attr:`colorspace`.
         :type colorspace_type: :class:`str`
->>>>>>> 1633cc3d
         :param treedepth: A value between ``0`` & ``8`` where ``0`` will
                          allow ImageMagick to calculate the optimal depth
                          with ``Log4(number_colors)``. Default value is ``0``.
         :type treedepth: :class:`numbers.Integral`
         :param dither: Perform dither operation between neighboring pixel
                        values. If using ImageMagick-6, this can be a value
-<<<<<<< HEAD
                        of :const:`True`, or :const:`False`. With ImageMagick-7,
                        use a string from :const:`DITHER_METHODS`. Default
                        :const:`False`.
-        :type dither: :class:`bool`, or :class:`basestring`
-=======
-                       of ``True``, or ``False``. With ImageMagick-7, use
-                       a string from :const:`DITHER_METHODS`. Default
-                       ``False``.
         :type dither: :class:`bool`, or :class:`str`
->>>>>>> 1633cc3d
         :param measure_error: Include total quantization error of all pixels
                               in an image & quantized value.
         :type measure_error: :class:`bool`
@@ -7468,7 +7426,7 @@
         :type y: :class:`numbers.Integral`
         :param region: Helper attribute to set ``x`` & ``y`` offset. See
                        :const:`GRAVITY_TYPES`.
-        :type region: :class:`basestring`
+        :type region: :class:`str`
         :returns: New instance of Wand.
         :rtype: :class:`Image`
 
@@ -8887,14 +8845,9 @@
             Parameter ``fuzz`` type switched from Integral to Real.
 
         """
-<<<<<<< HEAD
-        assertions.assert_real(alpha=alpha, fuzz=fuzz)
-        if isinstance(color, string_type):
-=======
         assertions.assert_real(alpha=alpha)
         assertions.assert_integer(fuzz=fuzz)
         if isinstance(color, str):
->>>>>>> 1633cc3d
             color = Color(color)
         assertions.assert_color(color=color)
         with color:
@@ -9000,23 +8953,15 @@
            Optional ``percent_background`` & ``background_color`` parameters
            have been added.
         """
-<<<<<<< HEAD
         use_border = background_color is None
         if use_border:
             if color is None:
                 color = self[0, 0]
-            elif isinstance(color, string_type):
+            elif isinstance(color, str):
                 color = Color(color)
             assertions.assert_color(color=color)
             with color:
                 self.border(color, 1, 1, compose='copy')
-=======
-        if color is None:
-            color = self[0, 0]
-        elif isinstance(color, str):
-            color = Color(color)
-        assertions.assert_color(color=color)
->>>>>>> 1633cc3d
         assertions.assert_real(fuzz=fuzz)
         assertions.assert_bool(reset_coords=reset_coords)
         if percent_background is not None:
@@ -9027,7 +8972,7 @@
                                            binary('trim:percent-background'),
                                            binary(str_pb))
         if not use_border:
-            if isinstance(background_color, string_type):
+            if isinstance(background_color, str):
                 background_color = Color(background_color)
             assertions.assert_color(background_color=background_color)
             bc_key = 'trim:background-color'
@@ -9329,11 +9274,7 @@
     :param colorspace: sets the stack's default colorspace value before
                        reading any images.
                        See :const:`COLORSPACE_TYPES`.
-<<<<<<< HEAD
-    :type colorspace: :class:`basestring`
-=======
     :type colorspace: :class:`str`,
->>>>>>> 1633cc3d
     :param units: paired with ``resolution`` for defining an image's pixel
                   density. See :const:`UNIT_TYPES`.
     :type units: :class:`str`
@@ -9445,17 +9386,6 @@
             raise TypeError(', '.join(open_args) +
                             ' and image parameters are exclusive each other; '
                             'use only one at once')
-<<<<<<< HEAD
-=======
-        if not (format is None):
-            if not isinstance(format, str):
-                raise TypeError('format must be a string, not ' + repr(format))
-            if not any(a is not None for a in open_args):
-                raise TypeError('format can only be used with the blob, file '
-                                'or filename parameter')
-        if depth not in [None, 8, 16, 32]:
-            raise ValueError('Depth must be 8, 16 or 32')
->>>>>>> 1633cc3d
         with self.allocate():
             if image is None:
                 wand = library.NewMagickWand()
@@ -9467,48 +9397,12 @@
                 wand = library.CloneMagickWand(image.wand)
                 super().__init__(wand)
             elif any(a is not None for a in open_args):
-<<<<<<< HEAD
                 self._preamble_read(
                     background=background, colorspace=colorspace, depth=depth,
                     extract=extract, format=format, height=height,
                     interlace=interlace, resolution=resolution,
                     sampling_factors=sampling_factors, width=width
                 )
-=======
-                if format:
-                    format = binary(format)
-                if background:
-                    if isinstance(background, str):
-                        background = Color(background)
-                    assertions.assert_color(background=background)
-                    with background:
-                        r = library.MagickSetBackgroundColor(
-                            self.wand,
-                            background.resource
-                        )
-                        if not r:
-                            self.raise_exception()
-                if colorspace is not None:
-                    assertions.string_in_list(
-                        COLORSPACE_TYPES,
-                        'wand.image.COLORSPACE_TYPES',
-                        colorspace=colorspace
-                    )
-                    colorspace_idx = COLORSPACE_TYPES.index(colorspace)
-                    library.MagickSetColorspace(self.wand,
-                                                colorspace_idx)
-                if width is not None and height is not None:
-                    assertions.assert_counting_number(width=width,
-                                                      height=height)
-                    library.MagickSetSize(self.wand, width, height)
-                if depth is not None:
-                    library.MagickSetDepth(self.wand, depth)
-                if format:
-                    library.MagickSetFormat(self.wand, format)
-                    if not filename:
-                        library.MagickSetFilename(self.wand,
-                                                  b'buffer.' + format)
->>>>>>> 1633cc3d
                 if file is not None:
                     self.read(file=file)
                 elif blob is not None:
@@ -9550,29 +9444,29 @@
         properties are unique to the image decoder.
 
         :param background: Defines the default background color.
-        :type background: :class:`Color`, :class:`basestring`
+        :type background: :class:`Color`, :class:`str`
         :param colorspace: Defines what colorspace the decoder should operate
                            in. See :const:`COLORSPACE_TYPES`.
-        :type colorspace: :class:`basestring`
+        :type colorspace: :class:`str`
         :param depth: Bits per color sample.
         :type depth: :class:`numbers.Integral`
         :param extract: Only decode a sub-region of the image.
-        :type extract: :class:`basestring`
+        :type extract: :class:`str`
         :param format: Defines the decoder image format.
-        :type format: :class:`basestring`
+        :type format: :class:`str`
         :param height: Defines how high a blank canvas should be. Only used if
                        ``width`` is also defined.
         :type height: :class:`numbers.Integral`
         :param interlace: Defines the interlacing scheme for raw data streams.
                           See :const:`INTERLACE_TYPES`.
-        :type interlace: :class:`basestring`
+        :type interlace: :class:`str`
         :param resolution: Defines the pixel density of a scalable formats.
                            PDF & SVG as examples.
         :type resolution: :class:`collections.abc.Sequence`,
                           :class:`numbers.Integral`
         :param sampling_factors: Defines how a YUV might be upsampled.
         :type sampling_factors: :class:`collections.abc.Sequence`,
-                                :class:`basestring`
+                                :class:`str`
         :param units: Unused.
         :type units: :class:`numbers.Integral`
         :param width: Defines how wide a blank canvas should be. Only used if
@@ -9582,7 +9476,7 @@
         .. versionadded:: 0.6.3
         """
         if background:
-            if isinstance(background, string_type):
+            if isinstance(background, str):
                 background = Color(background)
             assertions.assert_color(background=background)
             with background:
@@ -9963,13 +9857,8 @@
 
         .. _data-url: https://en.wikipedia.org/wiki/Data_URI_scheme
 
-<<<<<<< HEAD
         :returns: a data-url formatted string.
-        :rtype: :class:`basestring`
-=======
-        :returns: a data-url formated string.
         :rtype: :class:`str`
->>>>>>> 1633cc3d
 
         .. versionadded:: 0.6.3
         """
@@ -10112,19 +10001,19 @@
         :type font: :class:`~wand.font.Font`
         :param tile: The number of thunbnails per rows & column on a page.
                      Example: ``"6x4"``.
-        :type tile: :class:`basestring`
+        :type tile: :class:`str`
         :param thumbnail: Preferred image size. Montage will attempt to
                           generate a thumbnail to match the geometry. This
                           can also define the border size on each thumbnail.
                           Example: ``"120x120x+4+3>"``.
-        :type thumbnail: :class:`basestring`
+        :type thumbnail: :class:`str`
         :param mode: Which effect to render. Options include ``"frame"``,
                      ``"unframe"``, and ``"concatenate"``. Default ``"frame"``.
-        :type mode: :class:`basestring`
+        :type mode: :class:`str`
         :param frame: Define ornamental boarder around each thrumbnail.
                       The color of the frame is defined by the image's matte
                       color. Example: ``"15x15+3+3"``.
-        :type frame: :class:`basestring`
+        :type frame: :class:`str`
 
         .. versionadded:: 0.6.8
         """
@@ -10201,27 +10090,23 @@
         :type file: file object
         :param filename: reads an image from the ``filename`` string.
                          Additional :ref:`read_mods` are supported.
-<<<<<<< HEAD
-        :type filename: :class:`basestring`
+        :type filename: :class:`str`
         :param background: set default background color.
-        :type background: :class:`Color`, :class:`basestring`
+        :type background: :class:`Color`, :class:`str`
         :param colorspace: set default colorspace.
                            See :const:`COLORSPACE_TYPES`.
-        :type colorspace: :class:`basestring`
+        :type colorspace: :class:`str`
         :param depth: sets bits per color sample. Usually ``8``, or ``16``.
         :type depth: :class:`numbers.Integral`
         :param format: sets which image decoder to read with. Helpful when
                        reading ``blob`` data with ambiguous headers.
-        :type format: :class:`basestring`
+        :type format: :class:`str`
         :param height: used with ``width`` to define the canvas size. Useful
                        for reading image streams.
         :type height: :class:`numbers.Integral`
         :param interlace: Defines the interlacing scheme for raw data streams.
                           See :const:`INTERLACE_TYPES`.
-        :type interlace: :class:`basestring`
-=======
-        :type filename: :class:`str`
->>>>>>> 1633cc3d
+        :type interlace: :class:`str`
         :param resolution: set a resolution value (DPI),
                            useful for vectorial formats (like PDF)
         :type resolution: :class:`collections.abc.Sequence`,
@@ -10229,17 +10114,13 @@
         :param sampling_factors: set up/down stampling factors for YUV data
                                  stream. Usually ``"4:2:2"``
         :type sampling_factors: :class:`collections.abc.Sequence`,
-                                :class:`basestring`
+                                :class:`str`
         :param units: used with ``resolution``, can either be
                      ``'pixelperinch'``, or ``'pixelpercentimeter'``.
-<<<<<<< HEAD
-        :type units: :class:`basestring`
+        :type units: :class:`str`
         :param width: used with ``height`` to define the canvas size. Useful
                       for reading image streams.
         :type width: :class:`numbers.Integral`
-=======
-        :type units: :class:`str`
->>>>>>> 1633cc3d
 
         .. versionadded:: 0.3.0
 
@@ -10591,13 +10472,8 @@
         image = self.image
         num = ctypes.c_size_t()
         props_p = library.MagickGetImageProperties(image.wand, b'', num)
-<<<<<<< HEAD
-        props = [text(ctypes.string_at(props_p[i])) for i in xrange(num.value)]
+        props = [text(ctypes.string_at(props_p[i])) for i in range(num.value)]
         props_p = library.MagickRelinquishMemory(props_p)
-=======
-        props = [text(props_p[i]) for i in range(num.value)]
-        library.MagickRelinquishMemory(props_p)
->>>>>>> 1633cc3d
         return iter(props)
 
     def __len__(self):
@@ -10693,17 +10569,10 @@
 
     def __iter__(self):
         image = self.image
-<<<<<<< HEAD
         num = ctypes.c_size_t(0)
         art_p = library.MagickGetImageArtifacts(image.wand, b'', num)
-        props = [text(ctypes.string_at(art_p[i])) for i in xrange(num.value)]
+        props = [text(ctypes.string_at(art_p[i])) for i in range(num.value)]
         art_p = library.MagickRelinquishMemory(art_p)
-=======
-        num = ctypes.c_size_t()
-        props_p = library.MagickGetImageArtifacts(image.wand, b'', num)
-        props = [text(props_p[i]) for i in range(num.value)]
-        library.MagickRelinquishMemory(props_p)
->>>>>>> 1633cc3d
         return iter(props)
 
     def __len__(self):
@@ -10760,28 +10629,15 @@
         profile_p = library.MagickGetImageProfile(self.image.wand,
                                                   binary(k), num)
         if num.value > 0:
-<<<<<<< HEAD
-            return_profile = ctypes.string_at(profile_p, num.value)
+            return_profile = bytes(profile_p[0:num.value])
             profile_p = library.MagickRelinquishMemory(profile_p)
-=======
-            return_profile = bytes(profile_p[0:num.value])
-            library.MagickRelinquishMemory(profile_p)
-        else:
-            return_profile = None
->>>>>>> 1633cc3d
         return return_profile
 
     def __iter__(self):
         num = ctypes.c_size_t(0)
-<<<<<<< HEAD
         prop = library.MagickGetImageProfiles(self.image.wand, b'', num)
-        profiles = [text(ctypes.string_at(prop[i])) for i in xrange(num.value)]
+        profiles = [text(ctypes.string_at(prop[i])) for i in range(num.value)]
         prop = library.MagickRelinquishMemory(prop)
-=======
-        profiles_p = library.MagickGetImageProfiles(self.image.wand, b'', num)
-        profiles = [text(profiles_p[i]) for i in range(num.value)]
-        library.MagickRelinquishMemory(profiles_p)
->>>>>>> 1633cc3d
         return iter(profiles)
 
     def __len__(self):
