""":mod:`wand.compat` --- Compatibility layer
~~~~~~~~~~~~~~~~~~~~~~~~~~~~~~~~~~~~~~~~~~~~~

This module provides several encoding-related utilities.

"""
<<<<<<< HEAD
import collections

try:
    import collections.abc
except ImportError:
    pass
import contextlib
import io
=======
>>>>>>> 1633cc3d
import sys

<<<<<<< HEAD
__all__ = ('PY3', 'abc', 'binary', 'binary_type', 'encode_filename',
           'file_types', 'nested', 'string_type', 'text', 'text_type',
           'to_bytes', 'xrange')


#: (:class:`bool`) Whether it is Python 3.x or not.
PY3 = sys.version_info >= (3,)

#: (:class:`module`) Module containing abstract base classes.
#: :mod:`collections` in Python 2 and :mod:`collections.abc` in Python 3.
abc = collections.abc if PY3 else collections

#: (:class:`type`) Type for representing binary data.  :class:`str` in Python 2
#: and :class:`bytes` in Python 3.
binary_type = bytes if PY3 else str

#: (:class:`type`) Type for text data.  :class:`basestring` in Python 2
#: and :class:`str` in Python 3.
string_type = str if PY3 else basestring  # noqa

#: (:class:`type`) Type for representing Unicode textual data.
#: :class:`unicode` in Python 2 and :class:`str` in Python 3.
text_type = str if PY3 else unicode  # noqa
=======
__all__ = ('binary', 'encode_filename', 'text')
>>>>>>> 1633cc3d


def binary(string, var=None):
    """Makes ``string`` to :class:`bytes`.

    :param string: a string to cast it to :data:`bytes`
    :type string: :class:`bytes`, :class:`str`, :class:`unicode`
    :param var: an optional variable name to be used for error message
    :type var: :class:`str`

    """
    if isinstance(string, str):
        return string.encode()
    elif isinstance(string, bytes):
        return string
    if var:
        raise TypeError('{0} must be a string, not {1!r}'.format(var, string))
    raise TypeError('expected a string, not ' + repr(string))


<<<<<<< HEAD
def to_bytes(value, string_pattern='{0}'):
    """Short-cut method to allow mixed value types to be converted to bytes.

    :param value: Value to be cast to bytes
    :type value: :class:`basestring`, :class:`int`, :class:`float`
    :param string_pattern: String format to allow printf style control of
                           bytes output.
    :type string_pattern: :class:`basestring`

    .. versionadded:: 0.6.4
    """
    return string_pattern.format(value).encode()


if PY3:
    def text(string):
        if isinstance(string, bytes):
            return string.decode('utf-8')
        return string
else:
    def text(string):
        """Makes ``string`` to :class:`str` in Python 3.
        Does nothing in Python 2.

        :param string: a string to cast it to :data:`text_type`
        :type string: :class:`bytes`, :class:`str`, :class:`unicode`

        """
        return string


#: The :func:`xrange()` function.  Alias for :func:`range()` in Python 3.
xrange = range if PY3 else xrange  # noqa


#: (:class:`type`, :class:`tuple`) Types for file objects that have
#: ``fileno()``.
file_types = io.RawIOBase if PY3 else (io.RawIOBase, types.FileType)
=======
def text(string):
    if isinstance(string, bytes):
        return string.decode('utf-8')
    return string
>>>>>>> 1633cc3d


def encode_filename(filename):
    """If ``filename`` is a :data:`text_type`, encode it to
    :data:`bytes` according to filesystem's default encoding.

    .. versionchanged:: 0.5.3
       Added support for PEP-519 https://github.com/emcconville/wand/pull/339
    """
    if hasattr(filename, "__fspath__"):  # PEP 519
        filename = filename.__fspath__()
    if isinstance(filename, str):
        return filename.encode(sys.getfilesystemencoding())
    return filename<|MERGE_RESOLUTION|>--- conflicted
+++ resolved
@@ -4,46 +4,9 @@
 This module provides several encoding-related utilities.
 
 """
-<<<<<<< HEAD
-import collections
-
-try:
-    import collections.abc
-except ImportError:
-    pass
-import contextlib
-import io
-=======
->>>>>>> 1633cc3d
 import sys
 
-<<<<<<< HEAD
-__all__ = ('PY3', 'abc', 'binary', 'binary_type', 'encode_filename',
-           'file_types', 'nested', 'string_type', 'text', 'text_type',
-           'to_bytes', 'xrange')
-
-
-#: (:class:`bool`) Whether it is Python 3.x or not.
-PY3 = sys.version_info >= (3,)
-
-#: (:class:`module`) Module containing abstract base classes.
-#: :mod:`collections` in Python 2 and :mod:`collections.abc` in Python 3.
-abc = collections.abc if PY3 else collections
-
-#: (:class:`type`) Type for representing binary data.  :class:`str` in Python 2
-#: and :class:`bytes` in Python 3.
-binary_type = bytes if PY3 else str
-
-#: (:class:`type`) Type for text data.  :class:`basestring` in Python 2
-#: and :class:`str` in Python 3.
-string_type = str if PY3 else basestring  # noqa
-
-#: (:class:`type`) Type for representing Unicode textual data.
-#: :class:`unicode` in Python 2 and :class:`str` in Python 3.
-text_type = str if PY3 else unicode  # noqa
-=======
-__all__ = ('binary', 'encode_filename', 'text')
->>>>>>> 1633cc3d
+_all__ = ('binary', 'encode_filename', 'text', 'to_bytes')
 
 
 def binary(string, var=None):
@@ -64,7 +27,26 @@
     raise TypeError('expected a string, not ' + repr(string))
 
 
-<<<<<<< HEAD
+def encode_filename(filename):
+    """If ``filename`` is a :data:`text_type`, encode it to
+    :data:`bytes` according to filesystem's default encoding.
+
+    .. versionchanged:: 0.5.3
+       Added support for PEP-519 https://github.com/emcconville/wand/pull/339
+    """
+    if hasattr(filename, "__fspath__"):  # PEP 519
+        filename = filename.__fspath__()
+    if isinstance(filename, str):
+        return filename.encode(sys.getfilesystemencoding())
+    return filename
+
+
+def text(string):
+    if isinstance(string, bytes):
+        return string.decode('utf-8')
+    return string
+
+
 def to_bytes(value, string_pattern='{0}'):
     """Short-cut method to allow mixed value types to be converted to bytes.
 
@@ -76,50 +58,4 @@
 
     .. versionadded:: 0.6.4
     """
-    return string_pattern.format(value).encode()
-
-
-if PY3:
-    def text(string):
-        if isinstance(string, bytes):
-            return string.decode('utf-8')
-        return string
-else:
-    def text(string):
-        """Makes ``string`` to :class:`str` in Python 3.
-        Does nothing in Python 2.
-
-        :param string: a string to cast it to :data:`text_type`
-        :type string: :class:`bytes`, :class:`str`, :class:`unicode`
-
-        """
-        return string
-
-
-#: The :func:`xrange()` function.  Alias for :func:`range()` in Python 3.
-xrange = range if PY3 else xrange  # noqa
-
-
-#: (:class:`type`, :class:`tuple`) Types for file objects that have
-#: ``fileno()``.
-file_types = io.RawIOBase if PY3 else (io.RawIOBase, types.FileType)
-=======
-def text(string):
-    if isinstance(string, bytes):
-        return string.decode('utf-8')
-    return string
->>>>>>> 1633cc3d
-
-
-def encode_filename(filename):
-    """If ``filename`` is a :data:`text_type`, encode it to
-    :data:`bytes` according to filesystem's default encoding.
-
-    .. versionchanged:: 0.5.3
-       Added support for PEP-519 https://github.com/emcconville/wand/pull/339
-    """
-    if hasattr(filename, "__fspath__"):  # PEP 519
-        filename = filename.__fspath__()
-    if isinstance(filename, str):
-        return filename.encode(sys.getfilesystemencoding())
-    return filename+    return string_pattern.format(value).encode()