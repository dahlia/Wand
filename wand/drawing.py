--- conflicted
+++ resolved
@@ -542,13 +542,8 @@
         dash_array = []
         if dash_array_p:
             dash_array = [float(dash_array_p[i])
-<<<<<<< HEAD
-                          for i in xrange(number_elements.value)]
+                          for i in range(number_elements.value)]
             dash_array_p = library.MagickRelinquishMemory(dash_array_p)
-=======
-                          for i in range(number_elements.value)]
-            library.MagickRelinquishMemory(dash_array_p)
->>>>>>> 1633cc3d
         return dash_array
 
     @stroke_dash_array.setter
@@ -1190,13 +1185,8 @@
             image.raise_exception()
             # Generate a generic error if ImageMagick couldn't emit one.
             raise ValueError('Unable to render text with current font.')
-<<<<<<< HEAD
-        args = [result[i] for i in xrange(13)]
+        args = [result[i] for i in range(13)]
         result = library.MagickRelinquishMemory(result)
-=======
-        args = [result[i] for i in range(13)]
-        library.MagickRelinquishMemory(result)
->>>>>>> 1633cc3d
         return FontMetrics(*args)
 
     def line(self, start, end):
