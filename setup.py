--- conflicted
+++ resolved
@@ -1,14 +1,8 @@
 import os
 import os.path
-<<<<<<< HEAD
 import sys
 from setuptools import setup, find_packages
-
 sys.path.insert(0, '.')
-=======
-from setuptools import setup
->>>>>>> 1633cc3d
-
 from wand.version import VERSION
 
 
