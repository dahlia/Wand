--- conflicted
+++ resolved
@@ -39,12 +39,8 @@
 
 setup(
     name='Wand',
-<<<<<<< HEAD
-    packages=['wand'],
-=======
     packages=['wand', 'wand.cdefs'],
     data_files=[('', ['README.rst'])],
->>>>>>> 83c0f964
     version=VERSION,
     description='Ctypes-based simple MagickWand API binding for Python',
     long_description=readme(),
